--- conflicted
+++ resolved
@@ -38,11 +38,7 @@
 'push' means pushing your trained bot to the database. This is only available for the ranking client.
 The default for mode is live to protect against accidental training
 """
-<<<<<<< HEAD
-mode = 'push'
-=======
 mode = 'train'
->>>>>>> 83bd177a
 
 """
 training parameters - run purely on ranking_client.py
@@ -53,13 +49,8 @@
 so please understand the time it takes to train.
 
 """
-<<<<<<< HEAD
-period_start = "2024-01-01"
-period_end = "2025-02-14"
-=======
 period_start = "2003-02-26"
 period_end = "2016-01-01"
->>>>>>> 83bd177a
 train_tickers = []
 
 """
