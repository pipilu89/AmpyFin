# This file is simply to fine tune parameters and switch modes

# general parameters
"""
mode is switched between 'train', 'test', 'live'
'train' means running ranking_client.py and getting updated trading_simulator. 
There will be an option to:
 - update your database if this is the data you want to insert into the database given better results during test
 - save this model to run testing before you decide to update your database
 - delete this model to start with a new model
'test' means running running your trained bot.
'live' means running your bot in live trading mode.
The default for both rank_mode and trade_mode is 'live'
"""

# helper_files/client_helper.py
"""
stop loss is the percentage of loss you are willing to take before you sell your asset
take profit is the percentage of profit you are willing to take before you sell your asset
these parameters are useful to fine tune your bot
0.03 stop loss means after 3% loss, you will sell your asset
0.05 take profit means after 5% profit, you will sell your asset
"""
stop_loss = 0.03
take_profit = 0.05


# ranking_client.py parameters

rank_mode = 'live'
# rank_mode = 'train'

"""
time_delta_mode can be multiplicative, additive, or balanced. Additive results in less overfitting but could result in underfitting as time goes on
Multiplicative results in more overfitting but less underfitting as time goes on. Balanced results in a mix of both where time_delta is going to be a fifth of what the current timestamp is
and added to time_Delta so it is less overfitting and less underfitting as time goes on.
time_delta_increment is used for additive purpose
time_delta_multiplicative is used for multiplicative purpose
time_delta_balanced is used for balanced purpose - 0.2 means 0.8 is data influence and 0.2 is current influence
"""
time_delta_mode = 'additive'
time_delta_increment = 0.01
time_delta_multiplicative = 1.01
time_delta_balanced = 0.2

"""
rank_liquidity_limit is the amount of money you are telling the bot to reserve during ranking. 
All bots start with a default of 50000 as liquidity with limit as specified here. This is for the ranking client. 
"""
rank_liquidity_limit = 15000

"""
rank_asset_limit to portfolio is how much asset you are allowed to hold in comparison to portfolio value for the ranking client
The lower this number, the more diversification you will have in your portfolio. The higher the number, 
the less diversification you will have but it will be buying more selective assets.
"""
rank_asset_limit = 0.1

"""
profit_price_change_ratio_(d1 - d2) is at what price ratio you should reward each strategy
profit_profit_time_(d1 - d2) is how much reward you should give to the strategy.
For example profit_price_change_ratio_d1 = 1.01 and profit_profit_time_d1 = 1.1 means that if 
the price of the asset goes up but less than by 1% in the trade during sell, 
you should reward the strategy by multiple of time_delta * 1.1
profit_price_delta_else is the reward you should give to the strategy is it exceeds profit_price_change_ratio_d2
"""
profit_price_change_ratio_d1 = 1.05
profit_profit_time_d1 = 1
profit_price_change_ratio_d2 = 1.1
profit_profit_time_d2 = 1.5
profit_profit_time_else = 1.2

"""
loss_price_change_ratio_(d1 - d2) defines at what price ratio you should penalize each strategy.  
loss_profit_time_(d1 - d2) determines how much penalty you should give to the strategy.  
For example, loss_price_change_ratio_d1 = 0.99 and loss_profit_time_d1 = 1 means that if  
the price of the asset goes down but by less than 1% in the trade during sell,  
you should penalize the strategy by a multiple of time_delta * 1.  
loss_price_delta_else is the penalty you should apply if the loss exceeds loss_price_change_ratio_d2.
"""
loss_price_change_ratio_d1 = 0.975  
loss_profit_time_d1 = 1   
loss_price_change_ratio_d2 = 0.95  
loss_profit_time_d2 = 1.5  
loss_profit_time_else = 2  


"""
training parameters - run purely on ranking_client.py
period_start and period_end are the start and end date of the period you want to train 
tickers are the tickers you want to train on. please make sure that during the periods you train, the tickers exist
at current moment and during the period you train
otherwise, the bot will not be able to train on the data. 
also, please make sure the period_start date is at least 2 years after the IPO date of the ticker
please keep in mind training takes quite a long time. Our team trained it on a 1m tick, but even on a 1d tick, it takes a really long time
so please understand the time it takes to train.
"""
<<<<<<< HEAD
period_start = "2014-01-01"
# period_start = "2021-12-20"
period_end = "2024-12-31"
train_tickers = ["MSFT", "TSLA", "AMZN", "AAPL", "GOOGL", "GOOG", "NFLX", "AVGO", "AMD", "NVDA"]
# train_tickers = ["MSFT"]
=======
period_start = "2012-01-01"
period_end = "2022-12-31"
train_tickers = ["MSFT", "TSLA", "AMZN", "AAPL", "GOOGL", "GOOG", "NFLX", "AVGO", "AMD", "NVDA", ""]
>>>>>>> 49153bdc

# trading_client.py parameters
trade_mode = 'live'

"""
trade_liquidity_limit is the amount of money you are telling the bot to reserve during ranking. 
All bots start with a default of 50000. This is for the trading client. Please try not to change this.
If you do, the suggestion for bottom limit is 20% of the portfolio value. 
"""
trade_liquidity_limit = 15000

"""
trade_asset_limit to portfolio is how much asset you are allowed to hold in comparison to portfolio value for the trading client
The lower this number, the more diversification you will have in your portfolio. The higher the number, 
the less diversification you will have but it will be buying more selective assets.
Thsi will also be reflected in Ta-Lib for suggestion and could also affect ranking as well in terms of asset_limit
"""
trade_asset_limit = 0.1

"""
suggestion heap is used in case of when the trading system becomes overpragmatic. This is at what buy_weight limit should the ticker be considered for suggestion
to buy if the system is pragmatic on all other tickers.
"""
suggestion_heap_limit = 1000000

"""
when we train, it will be running ranking_client.py

when we backtest, it will be running training_client.pt and ranking_client.py simultaenously
"""<|MERGE_RESOLUTION|>--- conflicted
+++ resolved
@@ -95,17 +95,9 @@
 please keep in mind training takes quite a long time. Our team trained it on a 1m tick, but even on a 1d tick, it takes a really long time
 so please understand the time it takes to train.
 """
-<<<<<<< HEAD
-period_start = "2014-01-01"
-# period_start = "2021-12-20"
-period_end = "2024-12-31"
-train_tickers = ["MSFT", "TSLA", "AMZN", "AAPL", "GOOGL", "GOOG", "NFLX", "AVGO", "AMD", "NVDA"]
-# train_tickers = ["MSFT"]
-=======
 period_start = "2012-01-01"
 period_end = "2022-12-31"
 train_tickers = ["MSFT", "TSLA", "AMZN", "AAPL", "GOOGL", "GOOG", "NFLX", "AVGO", "AMD", "NVDA", ""]
->>>>>>> 49153bdc
 
 # trading_client.py parameters
 trade_mode = 'live'
